--- conflicted
+++ resolved
@@ -13,12 +13,8 @@
 import json
 import logging
 import ssl
-<<<<<<< HEAD
 import time
 import uuid
-=======
-from typing import Any
->>>>>>> 1b144a21
 
 from aiomqtt import Client, MqttError
 
@@ -118,15 +114,11 @@
                 port=MIRAIE_BROKER_PORT,
                 username=username,
                 password=password,
-<<<<<<< HEAD
                 client_id=self._client_id,
-=======
->>>>>>> 1b144a21
                 tls_context=tls_context,
                 keepalive=MQTT_KEEPALIVE,
             )
 
-<<<<<<< HEAD
             # Set a timeout for the connection
             try:
                 async with asyncio.timeout(MQTT_CONNECTION_TIMEOUT):
@@ -136,10 +128,6 @@
                 self._pending_reconnect = False
                 return False
 
-=======
-            # TODO Switch to the newer context manager based approach to handling client connection
-            await self.client.__aenter__()
->>>>>>> 1b144a21
             self.connected.set()
             current_time = time.time()
             self._last_successful_connection = current_time
@@ -268,16 +256,11 @@
     async def _message_loop(self):
         """Handle the message loop for incoming MQTT messages."""
         try:
-<<<<<<< HEAD
             async with self.client.messages() as messages:
                 async for message in messages:
                     # Update last message time whenever we receive a message
                     self._last_message_time = time.time()
                     await self._handle_message(message)
-=======
-            async for message in self.client.messages:
-                await self._handle_message(message)
->>>>>>> 1b144a21
         except MqttError as error:
             if self.connected.is_set():  # Only log if we thought we were connected
                 _LOGGER.error("MQTT Error in message loop: %s", error)
@@ -391,16 +374,10 @@
 
         # Disconnect from broker
         if self.client:
-<<<<<<< HEAD
             try:
                 await self.client.disconnect()
             except Exception as e:
                 _LOGGER.debug("Error during MQTT disconnect: %s", e)
-=======
-            await self.client.__aexit__(
-                exc_type=None, exc=None, tb=None
-            )  # All the parameters can be None as stated in the aiomqtt documentation
->>>>>>> 1b144a21
             self.client = None
 
         self.connected.clear()
